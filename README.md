--- conflicted
+++ resolved
@@ -1,4 +1,3 @@
-<<<<<<< HEAD
 # GitHub Issues Dashboard (migrated)
 
 This project has been migrated and split into two repositories:
@@ -6,272 +5,4 @@
 - Data sync service: https://github.com/hectorhdzg/GithubDataSyncService
 - Dashboard UI: https://github.com/hectorhdzg/GithubDashboard
 
-No further development happens here. Please use the repositories above for all source code, issues, and updates.
-
-### Issues Table
-```sql
-CREATE TABLE issues (
-    id INTEGER PRIMARY KEY,
-    number INTEGER,
-    title TEXT,
-    state TEXT,
-    repo TEXT,
-    assignee TEXT,
-    created_at TEXT,
-    updated_at TEXT,
-    body TEXT,
-    labels TEXT,
-    html_url TEXT,
-    fetched_at TEXT
-);
-```
-
-### Pull Requests Table
-```sql
-CREATE TABLE pull_requests (
-    id INTEGER PRIMARY KEY,
-    number INTEGER,
-    title TEXT,
-    state TEXT,
-    repo TEXT,
-    user TEXT,
-    created_at TEXT,
-    updated_at TEXT,
-    merged BOOLEAN,
-    html_url TEXT,
-    fetched_at TEXT
-);
-```
-
-### Repositories Table
-```sql
-CREATE TABLE repositories (
-    repo TEXT PRIMARY KEY,
-    display_name TEXT,
-    main_category TEXT,
-    classification TEXT,
-    priority INTEGER,
-    is_active BOOLEAN,
-    created_at TEXT,
-    updated_at TEXT
-);
-```
-
-## 🔧 Configuration
-
-### Environment Variables
-```bash
-# GitHub API
-GITHUB_TOKEN=your_github_token_here
-
-# Service URLs
-SYNC_SERVICE_URL=http://127.0.0.1:5001
-FLASK_HOST=0.0.0.0
-FLASK_PORT=5000
-FLASK_DEBUG=False
-
-# Database
-DATABASE_PATH=github_issues.db
-
-# Monitoring
-USE_MOCK_SYNC=False
-SECRET_KEY=your-secret-key-here
-```
-
-### Repository Configuration
-Repositories can be configured through the web interface at `/repo-management` or via API calls to `/api/repositories/manage`.
-
-**Categories:**
-- nodejs, python, dotnet, java, browser, react, angular, react-native, javascript, other
-
-**Classifications:**
-- azure, opentelemetry, microsoft, other
-
-## 🧪 Testing
-
-Run the test suite:
-```bash
-python -m pytest tests/
-```
-
-Individual test files:
-=======
-# GitHub Issues Dashboard Project
-
-This project consists of two complementary applications designed to work together for managing and visualizing GitHub issues and pull requests across multiple repositories.
-
-## 📊 Project Overview
-
-The project is split into two main applications:
-
-1. **`githubSync/`** - Backend synchronization service
-2. **`githubDashboard/`** - Frontend web dashboard
-
-## 🔄 Application 1: GitHub Sync Service (`githubSync/`)
-
-A dedicated REST API service for synchronizing GitHub issues and pull requests data from multiple repositories into a local SQLite database.
-
-### Key Features
-- **Data Synchronization**: Automatically syncs issues and pull requests from configured GitHub repositories
-- **Local Database**: Stores all data in SQLite (`data/github_issues.db`) for fast local access
-- **REST API**: Provides comprehensive API endpoints for sync operations and data retrieval
-- **Repository Management**: Add, update, and manage multiple GitHub repositories
-- **Scheduled Sync**: Built-in scheduler for automatic periodic synchronization
-- **CORS Support**: Cross-origin requests enabled for frontend integration
-
-### Main Components
-- **`src/app.py`**: Main Flask application with sync logic and API endpoints
-- **`setup/setup_database.py`**: Database initialization and schema setup
-- **`setup/populate_repositories.py`**: Script to add sample repositories
-- **`data/github_issues.db`**: SQLite database for storing synchronized data
-- **`src/ui/`**: Optional web interface for repository management
-
-### API Endpoints
-```
-POST /api/sync/all          # Sync all configured repositories
-POST /api/sync/issues       # Sync issues for specific repository
-POST /api/sync/prs          # Sync pull requests for specific repository
-GET  /api/sync/status       # Get latest sync status
-GET  /api/repositories      # List all configured repositories
-POST /api/repositories      # Add new repository
-GET  /api/issues           # Retrieve issues with filtering
-GET  /api/pull_requests    # Retrieve pull requests with filtering
-GET  /api/stats            # Database statistics
-```
-
-### Running the Sync Service
->>>>>>> f7d26193
-```bash
-cd githubSync
-pip install -r requirements.txt
-python src/app.py
-# Service runs on http://localhost:8000
-```
-
-## 📈 Application 2: GitHub Dashboard (`githubDashboard/`)
-
-A modern Flask-based web dashboard that provides an interactive interface for viewing and managing GitHub issues and pull requests data.
-
-### Key Features
-- **Interactive Dashboard**: Modern single-page application (SPA) interface
-- **Data Visualization**: Comprehensive view of issues and pull requests
-- **Real-time Updates**: Dynamic content loading without page refreshes
-- **Responsive Design**: Works on desktop and mobile devices
-- **Issue Management**: View, filter, and interact with GitHub issues
-- **Pull Request Tracking**: Monitor PR status and changes
-
-### Main Components
-- **`src/app.py`**: Flask web server serving the dashboard interface
-- **`templates/dashboard.html`**: Main dashboard page template
-- **`templates/base.html`**: Base template with common layout
-- **`static/js/spa.js`**: Single-page application JavaScript logic
-- **`static/js/navigation.js`**: Navigation and routing functionality
-- **`static/css/dashboard.css`**: Dashboard styling and responsive design
-- **`templates/components/`**: Reusable UI components (navbar, modals)
-
-### Dashboard Features
-- Issue and PR listing with filtering capabilities
-- Detailed issue/PR modal views
-- Repository statistics and summaries
-- Search and sorting functionality
-- Responsive navigation
-
-### Running the Dashboard
-```bash
-cd githubDashboard
-pip install -r requirements.txt
-python src/app.py
-# Dashboard runs on http://localhost:8001
-```
-
-## 🚀 Getting Started
-
-### Prerequisites
-- Python 3.8 or higher
-- GitHub personal access token (for API access)
-
-### Quick Setup
-
-1. **Start the Sync Service** (Backend)
-   ```bash
-   cd githubSync
-   pip install -r requirements.txt
-   python setup/setup_database.py
-   python setup/populate_repositories.py  # Optional: add sample repos
-   python src/app.py
-   ```
-
-2. **Start the Dashboard** (Frontend)
-   ```bash
-   cd githubDashboard
-   pip install -r requirements.txt
-   python src/app.py
-   ```
-
-3. **Access the Applications**
-   - Dashboard: http://localhost:8001
-   - Sync API: http://localhost:8000
-
-### Environment Variables
-- `GITHUB_TOKEN`: Your GitHub personal access token (required for sync service)
-- `PORT`: Custom port for each service (default: 8000 for sync, 8001 for dashboard)
-
-## 🧪 Testing
-
-Both applications include comprehensive test suites:
-
-### Dashboard Tests (`githubDashboard/tests/`)
-- Unit tests for Flask application
-- Database and API tests
-- Frontend JavaScript functionality tests
-- Integration tests
-
-```bash
-cd githubDashboard
-python tests/run_tests.py --all
-```
-
-### Sync Service Tests (`githubSync/tests/`)
-- Service functionality tests
-- API endpoint tests
-
-```bash
-cd githubSync
-python tests/run_tests.py
-```
-
-## 📁 Project Structure
-
-```
-GitHub-Issues-Dashboard/
-├── README.md                    # This file
-├── githubSync/                  # Backend sync service
-│   ├── src/app.py              # Main sync service
-│   ├── setup/                  # Database setup scripts
-│   ├── data/                   # SQLite database storage
-│   ├── tests/                  # Service tests
-│   └── requirements.txt        # Python dependencies
-└── githubDashboard/            # Frontend dashboard
-    ├── src/app.py              # Main dashboard app
-    ├── templates/              # HTML templates
-    ├── static/                 # CSS and JavaScript
-    ├── tests/                  # Dashboard tests
-    └── requirements.txt        # Python dependencies
-```
-
-## 🔧 Configuration
-
-### Adding Repositories
-Use the sync service API to add repositories:
-```bash
-curl -X POST http://localhost:8000/api/repositories \
-  -H "Content-Type: application/json" \
-  -d '{"owner": "username", "repo": "repository-name"}'
-```
-
-### Scheduling Sync
-The sync service includes automatic scheduling. Configure sync intervals in the application settings.
-
-## 📝 License
-
-This project is designed for monitoring GitHub repositories and can be adapted for various use cases including DevOps monitoring, project management, and issue tracking across multiple repositories.+No further development happens here. Please use the repositories above for all source code, issues, and updates.